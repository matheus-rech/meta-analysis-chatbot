--- conflicted
+++ resolved
@@ -1,4 +1,4 @@
-<<<<<<< HEAD
+
 <general_rules>
 - Search before creating new components:
   - R tools: check scripts/tools/ for an existing implementation. If none exists, create scripts/tools/<tool_name>.R and keep logic modular. Wire it in scripts/entry/mcp_tools.R (source the file and add a dispatcher branch).
@@ -28,8 +28,6 @@
   - Docker build/run: docker build -f Dockerfile.chatbot -t meta-analysis-chatbot . ; docker run -p 7860:7860 -e OPENAI_API_KEY="..." meta-analysis-chatbot
 </general_rules>
 
-=======
->>>>>>> aa339404
 <repository_structure>
 - Applications and orchestration:
   - /chatbot_langchain.py: Primary Gradio + LangChain chatbot that orchestrates tools and manages conversation memory.
@@ -82,11 +80,8 @@
   - Specific suites: python tests/run_all_tests.py functional | ui | integration | inspector
   - Direct pytest: pytest tests/ -v ; coverage: pytest tests/ --cov=. --cov-report=html
 - Environment notes:
-<<<<<<< HEAD
-  - Set OPENAI_API_KEY or ANTHROPIC_API_KEY (UI tests may use a dummy key). Ensure R is installed and RSCRIPT_BIN is resolvable. Use DEBUG_R=1 to surface R stderr during failures. `RSCRIPT_TIMEOUT_SEC` controls R subprocess timeouts.
-=======
+
   - Set OPENAI_API_KEY or ANTHROPIC_API_KEY (UI tests may use a dummy key). Ensure R is installed and RSCRIPT_BIN is resolvable. Use DEBUG_R=1 to surface R stderr during failures.
->>>>>>> aa339404
 - What to test:
   - Python utils in /utils (validators, security wrappers, error handling, health checks).
   - MCP server in /server.py (tools/list and tools/call flows).
